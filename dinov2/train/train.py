--- conflicted
+++ resolved
@@ -372,16 +372,10 @@
     early_stopper = EarlyStoppingDINO(
         cfg.tune.early_stopping.tracking,
         cfg.tune.early_stopping.min_max,
-<<<<<<< HEAD
         cfg.optim.epochs,
         cfg.tune.early_stopping.patience_pct,
         cfg.tune.early_stopping.min_epoch_pct,
-        checkpoint_dir=checkpoint_save_dir,
-=======
-        cfg.tune.early_stopping.patience,
-        cfg.tune.early_stopping.min_epoch,
         checkpoint_dir=Path(cfg.train.checkpoint_dir),
->>>>>>> 6665928f
         verbose=True,
     )
 
